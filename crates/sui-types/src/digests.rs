// Copyright (c) Mysten Labs, Inc.
// SPDX-License-Identifier: Apache-2.0

use std::{env, fmt};

use crate::{error::SuiError, sui_serde::Readable};
use fastcrypto::encoding::{Base58, Encoding};
use once_cell::sync::{Lazy, OnceCell};
use schemars::JsonSchema;
use serde::{Deserialize, Serialize};
use serde_with::{serde_as, Bytes};
use sui_protocol_config::Chain;
use tracing::info;

/// A representation of a 32 byte digest
#[serde_as]
#[derive(
    Clone, Copy, Default, PartialEq, Eq, PartialOrd, Ord, Hash, Serialize, Deserialize, JsonSchema,
)]
pub struct Digest(
    #[schemars(with = "Base58")]
    #[serde_as(as = "Readable<Base58, Bytes>")]
    [u8; 32],
);

impl Digest {
    pub const ZERO: Self = Digest([0; 32]);

    pub const fn new(digest: [u8; 32]) -> Self {
        Self(digest)
    }

    pub fn generate<R: rand::RngCore + rand::CryptoRng>(mut rng: R) -> Self {
        let mut bytes = [0; 32];
        rng.fill_bytes(&mut bytes);
        Self(bytes)
    }

    pub fn random() -> Self {
        Self::generate(rand::thread_rng())
    }

    pub const fn inner(&self) -> &[u8; 32] {
        &self.0
    }

    pub const fn into_inner(self) -> [u8; 32] {
        self.0
    }

    pub fn next_lexicographical(&self) -> Option<Self> {
        let mut next_digest = *self;
        let pos = next_digest.0.iter().rposition(|&byte| byte != 255)?;
        next_digest.0[pos] += 1;
        next_digest
            .0
            .iter_mut()
            .skip(pos + 1)
            .for_each(|byte| *byte = 0);
        Some(next_digest)
    }
}

impl AsRef<[u8]> for Digest {
    fn as_ref(&self) -> &[u8] {
        &self.0
    }
}

impl AsRef<[u8; 32]> for Digest {
    fn as_ref(&self) -> &[u8; 32] {
        &self.0
    }
}

impl From<Digest> for [u8; 32] {
    fn from(digest: Digest) -> Self {
        digest.into_inner()
    }
}

impl From<[u8; 32]> for Digest {
    fn from(digest: [u8; 32]) -> Self {
        Self::new(digest)
    }
}

impl TryFrom<Vec<u8>> for Digest {
    type Error = SuiError;

    fn try_from(bytes: Vec<u8>) -> Result<Self, SuiError> {
        let bytes: [u8; 32] =
            <[u8; 32]>::try_from(&bytes[..]).map_err(|_| SuiError::InvalidDigestLength {
                expected: 32,
                actual: bytes.len(),
            })?;

        Ok(Self::from(bytes))
    }
}

impl fmt::Display for Digest {
    fn fmt(&self, f: &mut fmt::Formatter<'_>) -> fmt::Result {
        // TODO avoid the allocation
        f.write_str(&Base58::encode(self.0))
    }
}

impl fmt::Debug for Digest {
    fn fmt(&self, f: &mut fmt::Formatter<'_>) -> fmt::Result {
        fmt::Display::fmt(self, f)
    }
}

impl fmt::LowerHex for Digest {
    fn fmt(&self, f: &mut fmt::Formatter<'_>) -> fmt::Result {
        if f.alternate() {
            write!(f, "0x")?;
        }

        for byte in self.0 {
            write!(f, "{:02x}", byte)?;
        }

        Ok(())
    }
}

impl fmt::UpperHex for Digest {
    fn fmt(&self, f: &mut fmt::Formatter<'_>) -> fmt::Result {
        if f.alternate() {
            write!(f, "0x")?;
        }

        for byte in self.0 {
            write!(f, "{:02X}", byte)?;
        }

        Ok(())
    }
}

/// Representation of a network's identifier by the genesis checkpoint's digest
#[derive(
    Clone,
    Copy,
    Debug,
    Default,
    PartialEq,
    Eq,
    PartialOrd,
    Ord,
    Hash,
    Serialize,
    Deserialize,
    JsonSchema,
)]
pub struct ChainIdentifier(CheckpointDigest);

pub static MAINNET_CHAIN_IDENTIFIER: OnceCell<ChainIdentifier> = OnceCell::new();
pub static TESTNET_CHAIN_IDENTIFIER: OnceCell<ChainIdentifier> = OnceCell::new();

/// For testing purposes, you can set this environment variable to force protocol config to use
/// a specific Chain.
const SUI_PROTOCOL_CONFIG_CHAIN_OVERRIDE_ENV_VAR_NAME: &str = "SUI_PROTOCOL_CONFIG_CHAIN_OVERRIDE";

static SUI_PROTOCOL_CONFIG_CHAIN_OVERRIDE: Lazy<Option<Chain>> = Lazy::new(|| {
    if let Ok(s) = env::var(SUI_PROTOCOL_CONFIG_CHAIN_OVERRIDE_ENV_VAR_NAME) {
        info!("SUI_PROTOCOL_CONFIG_CHAIN_OVERRIDE: {:?}", s);
        match s.as_str() {
            "mainnet" => Some(Chain::Mainnet),
            "testnet" => Some(Chain::Testnet),
            "" => None,
            _ => panic!("unrecognized SUI_PROTOCOL_CONFIG_CHAIN_OVERRIDE: {s:?}"),
        }
    } else {
        None
    }
});

impl ChainIdentifier {
    pub fn chain(&self) -> Chain {
        let mainnet_id = get_mainnet_chain_identifier();
        let testnet_id = get_testnet_chain_identifier();

        let chain = match self {
            id if *id == mainnet_id => Chain::Mainnet,
            id if *id == testnet_id => Chain::Testnet,
            _ => Chain::Unknown,
        };
        if let Some(override_chain) = *SUI_PROTOCOL_CONFIG_CHAIN_OVERRIDE {
            if chain != Chain::Unknown {
                panic!("not allowed to override real chain {chain:?}");
            }
            return override_chain;
        }

        chain
    }

    pub fn as_bytes(&self) -> &[u8; 32] {
        self.0.inner()
    }
}

pub fn get_mainnet_chain_identifier() -> ChainIdentifier {
    let digest = MAINNET_CHAIN_IDENTIFIER.get_or_init(|| {
        let digest = CheckpointDigest::new(
            Base58::decode("4btiuiMPvEENsttpZC7CZ53DruC3MAgfznDbASZ7DR6S")
                .expect("mainnet genesis checkpoint digest literal is invalid")
                .try_into()
                .expect("Mainnet genesis checkpoint digest literal has incorrect length"),
        );
        ChainIdentifier::from(digest)
    });
    *digest
}

pub fn get_testnet_chain_identifier() -> ChainIdentifier {
    let digest = TESTNET_CHAIN_IDENTIFIER.get_or_init(|| {
        let digest = CheckpointDigest::new(
            Base58::decode("69WiPg3DAQiwdxfncX6wYQ2siKwAe6L9BZthQea3JNMD")
                .expect("testnet genesis checkpoint digest literal is invalid")
                .try_into()
                .expect("Testnet genesis checkpoint digest literal has incorrect length"),
        );
        ChainIdentifier::from(digest)
    });
    *digest
}

impl fmt::Display for ChainIdentifier {
    fn fmt(&self, f: &mut fmt::Formatter<'_>) -> fmt::Result {
        for byte in self.0 .0 .0[0..4].iter() {
            write!(f, "{:02x}", byte)?;
        }

        Ok(())
    }
}

impl From<CheckpointDigest> for ChainIdentifier {
    fn from(digest: CheckpointDigest) -> Self {
        Self(digest)
    }
}

/// Representation of a Checkpoint's digest
#[derive(
    Clone, Copy, Default, PartialEq, Eq, PartialOrd, Ord, Hash, Serialize, Deserialize, JsonSchema,
)]
pub struct CheckpointDigest(Digest);

impl CheckpointDigest {
    pub const fn new(digest: [u8; 32]) -> Self {
        Self(Digest::new(digest))
    }

    pub fn generate<R: rand::RngCore + rand::CryptoRng>(rng: R) -> Self {
        Self(Digest::generate(rng))
    }

    pub fn random() -> Self {
        Self(Digest::random())
    }

    pub const fn inner(&self) -> &[u8; 32] {
        self.0.inner()
    }

    pub const fn into_inner(self) -> [u8; 32] {
        self.0.into_inner()
    }

    pub fn base58_encode(&self) -> String {
        Base58::encode(self.0)
    }

    pub fn next_lexicographical(&self) -> Option<Self> {
        self.0.next_lexicographical().map(Self)
    }
}

impl AsRef<[u8]> for CheckpointDigest {
    fn as_ref(&self) -> &[u8] {
        self.0.as_ref()
    }
}

impl AsRef<[u8; 32]> for CheckpointDigest {
    fn as_ref(&self) -> &[u8; 32] {
        self.0.as_ref()
    }
}

impl From<CheckpointDigest> for [u8; 32] {
    fn from(digest: CheckpointDigest) -> Self {
        digest.into_inner()
    }
}

impl From<[u8; 32]> for CheckpointDigest {
    fn from(digest: [u8; 32]) -> Self {
        Self::new(digest)
    }
}

impl TryFrom<Vec<u8>> for CheckpointDigest {
    type Error = SuiError;

    fn try_from(bytes: Vec<u8>) -> Result<Self, SuiError> {
        Digest::try_from(bytes).map(CheckpointDigest)
    }
}

impl fmt::Display for CheckpointDigest {
    fn fmt(&self, f: &mut fmt::Formatter<'_>) -> fmt::Result {
        fmt::Display::fmt(&self.0, f)
    }
}

impl fmt::Debug for CheckpointDigest {
    fn fmt(&self, f: &mut fmt::Formatter<'_>) -> fmt::Result {
        f.debug_tuple("CheckpointDigest").field(&self.0).finish()
    }
}

impl fmt::LowerHex for CheckpointDigest {
    fn fmt(&self, f: &mut fmt::Formatter<'_>) -> fmt::Result {
        fmt::LowerHex::fmt(&self.0, f)
    }
}

impl fmt::UpperHex for CheckpointDigest {
    fn fmt(&self, f: &mut fmt::Formatter<'_>) -> fmt::Result {
        fmt::UpperHex::fmt(&self.0, f)
    }
}

impl std::str::FromStr for CheckpointDigest {
    type Err = anyhow::Error;

    fn from_str(s: &str) -> Result<Self, Self::Err> {
        let mut result = [0; 32];
        result.copy_from_slice(&Base58::decode(s).map_err(|e| anyhow::anyhow!(e))?);
        Ok(CheckpointDigest::new(result))
    }
}

#[derive(Clone, Copy, PartialEq, Eq, PartialOrd, Ord, Hash, Serialize, Deserialize, JsonSchema)]
pub struct CheckpointContentsDigest(Digest);

impl CheckpointContentsDigest {
    pub const fn new(digest: [u8; 32]) -> Self {
        Self(Digest::new(digest))
    }

    pub fn generate<R: rand::RngCore + rand::CryptoRng>(rng: R) -> Self {
        Self(Digest::generate(rng))
    }

    pub fn random() -> Self {
        Self(Digest::random())
    }

    pub const fn inner(&self) -> &[u8; 32] {
        self.0.inner()
    }

    pub const fn into_inner(self) -> [u8; 32] {
        self.0.into_inner()
    }

    pub fn base58_encode(&self) -> String {
        Base58::encode(self.0)
    }

    pub fn next_lexicographical(&self) -> Option<Self> {
        self.0.next_lexicographical().map(Self)
    }
}

impl AsRef<[u8]> for CheckpointContentsDigest {
    fn as_ref(&self) -> &[u8] {
        self.0.as_ref()
    }
}

impl AsRef<[u8; 32]> for CheckpointContentsDigest {
    fn as_ref(&self) -> &[u8; 32] {
        self.0.as_ref()
    }
}

impl From<CheckpointContentsDigest> for [u8; 32] {
    fn from(digest: CheckpointContentsDigest) -> Self {
        digest.into_inner()
    }
}

impl From<[u8; 32]> for CheckpointContentsDigest {
    fn from(digest: [u8; 32]) -> Self {
        Self::new(digest)
    }
}

impl fmt::Display for CheckpointContentsDigest {
    fn fmt(&self, f: &mut fmt::Formatter<'_>) -> fmt::Result {
        fmt::Display::fmt(&self.0, f)
    }
}

impl fmt::Debug for CheckpointContentsDigest {
    fn fmt(&self, f: &mut fmt::Formatter<'_>) -> fmt::Result {
        f.debug_tuple("CheckpointContentsDigest")
            .field(&self.0)
            .finish()
    }
}

impl std::str::FromStr for CheckpointContentsDigest {
    type Err = anyhow::Error;

    fn from_str(s: &str) -> Result<Self, Self::Err> {
        let mut result = [0; 32];
        result.copy_from_slice(&Base58::decode(s).map_err(|e| anyhow::anyhow!(e))?);
        Ok(CheckpointContentsDigest::new(result))
    }
}

impl fmt::LowerHex for CheckpointContentsDigest {
    fn fmt(&self, f: &mut fmt::Formatter<'_>) -> fmt::Result {
        fmt::LowerHex::fmt(&self.0, f)
    }
}

impl fmt::UpperHex for CheckpointContentsDigest {
    fn fmt(&self, f: &mut fmt::Formatter<'_>) -> fmt::Result {
        fmt::UpperHex::fmt(&self.0, f)
    }
}

/// A digest of a certificate, which commits to the signatures as well as the tx.
#[derive(Clone, Copy, PartialEq, Eq, PartialOrd, Ord, Hash)]
pub struct CertificateDigest(Digest);

impl CertificateDigest {
    pub const fn new(digest: [u8; 32]) -> Self {
        Self(Digest::new(digest))
    }

    pub fn random() -> Self {
        Self(Digest::random())
    }
}

impl fmt::Debug for CertificateDigest {
    fn fmt(&self, f: &mut fmt::Formatter<'_>) -> fmt::Result {
        f.debug_tuple("CertificateDigest").field(&self.0).finish()
    }
}

/// A digest of a SenderSignedData, which commits to the signatures as well as the tx.
#[derive(Clone, Copy, PartialEq, Eq, PartialOrd, Ord, Hash)]
pub struct SenderSignedDataDigest(Digest);

impl SenderSignedDataDigest {
    pub const fn new(digest: [u8; 32]) -> Self {
        Self(Digest::new(digest))
    }
}

impl fmt::Debug for SenderSignedDataDigest {
    fn fmt(&self, f: &mut fmt::Formatter<'_>) -> fmt::Result {
        f.debug_tuple("SenderSignedDataDigest")
            .field(&self.0)
            .finish()
    }
}

/// A transaction will have a (unique) digest.
#[derive(Clone, Copy, PartialEq, Eq, PartialOrd, Ord, Hash, Serialize, Deserialize, JsonSchema)]
pub struct TransactionDigest(Digest);

impl Default for TransactionDigest {
    fn default() -> Self {
        Self::ZERO
    }
}

impl TransactionDigest {
    pub const ZERO: Self = Self(Digest::ZERO);

    pub const fn new(digest: [u8; 32]) -> Self {
        Self(Digest::new(digest))
    }

    /// A digest we use to signify the parent transaction was the genesis,
    /// ie. for an object there is no parent digest.
    // TODO(https://github.com/MystenLabs/sui/issues/65): we can pick anything here
    pub const fn genesis() -> Self {
        Self::ZERO
    }

    pub fn generate<R: rand::RngCore + rand::CryptoRng>(rng: R) -> Self {
        Self(Digest::generate(rng))
    }

    pub fn random() -> Self {
        Self(Digest::random())
    }

    pub fn inner(&self) -> &[u8; 32] {
        self.0.inner()
    }

    pub fn into_inner(self) -> [u8; 32] {
        self.0.into_inner()
    }

    pub fn base58_encode(&self) -> String {
        Base58::encode(self.0)
    }

    pub fn next_lexicographical(&self) -> Option<Self> {
        self.0.next_lexicographical().map(Self)
    }
}

impl AsRef<[u8]> for TransactionDigest {
    fn as_ref(&self) -> &[u8] {
        self.0.as_ref()
    }
}

impl AsRef<[u8; 32]> for TransactionDigest {
    fn as_ref(&self) -> &[u8; 32] {
        self.0.as_ref()
    }
}

impl From<TransactionDigest> for [u8; 32] {
    fn from(digest: TransactionDigest) -> Self {
        digest.into_inner()
    }
}

impl From<[u8; 32]> for TransactionDigest {
    fn from(digest: [u8; 32]) -> Self {
        Self::new(digest)
    }
}

impl fmt::Display for TransactionDigest {
    fn fmt(&self, f: &mut fmt::Formatter<'_>) -> fmt::Result {
        fmt::Display::fmt(&self.0, f)
    }
}

impl fmt::Debug for TransactionDigest {
    fn fmt(&self, f: &mut fmt::Formatter<'_>) -> fmt::Result {
        f.debug_tuple("TransactionDigest").field(&self.0).finish()
    }
}

impl fmt::LowerHex for TransactionDigest {
    fn fmt(&self, f: &mut fmt::Formatter<'_>) -> fmt::Result {
        fmt::LowerHex::fmt(&self.0, f)
    }
}

impl fmt::UpperHex for TransactionDigest {
    fn fmt(&self, f: &mut fmt::Formatter<'_>) -> fmt::Result {
        fmt::UpperHex::fmt(&self.0, f)
    }
}

impl TryFrom<&[u8]> for TransactionDigest {
    type Error = crate::error::SuiError;

    fn try_from(bytes: &[u8]) -> Result<Self, crate::error::SuiError> {
        let arr: [u8; 32] = bytes
            .try_into()
            .map_err(|_| crate::error::SuiError::InvalidTransactionDigest)?;
        Ok(Self::new(arr))
    }
}

impl std::str::FromStr for TransactionDigest {
    type Err = anyhow::Error;

    fn from_str(s: &str) -> Result<Self, Self::Err> {
        let mut result = [0; 32];
        result.copy_from_slice(&Base58::decode(s).map_err(|e| anyhow::anyhow!(e))?);
        Ok(TransactionDigest::new(result))
    }
}

#[derive(Clone, Copy, PartialEq, Eq, PartialOrd, Ord, Hash, Serialize, Deserialize, JsonSchema)]
pub struct TransactionEffectsDigest(Digest);

impl TransactionEffectsDigest {
    pub const ZERO: Self = Self(Digest::ZERO);

    pub const fn new(digest: [u8; 32]) -> Self {
        Self(Digest::new(digest))
    }

    pub fn generate<R: rand::RngCore + rand::CryptoRng>(rng: R) -> Self {
        Self(Digest::generate(rng))
    }

    pub fn random() -> Self {
        Self(Digest::random())
    }

    pub const fn inner(&self) -> &[u8; 32] {
        self.0.inner()
    }

    pub const fn into_inner(self) -> [u8; 32] {
        self.0.into_inner()
    }

    pub fn base58_encode(&self) -> String {
        Base58::encode(self.0)
    }

    pub fn next_lexicographical(&self) -> Option<Self> {
        self.0.next_lexicographical().map(Self)
    }
}

impl AsRef<[u8]> for TransactionEffectsDigest {
    fn as_ref(&self) -> &[u8] {
        self.0.as_ref()
    }
}

impl AsRef<[u8; 32]> for TransactionEffectsDigest {
    fn as_ref(&self) -> &[u8; 32] {
        self.0.as_ref()
    }
}

impl From<TransactionEffectsDigest> for [u8; 32] {
    fn from(digest: TransactionEffectsDigest) -> Self {
        digest.into_inner()
    }
}

impl From<[u8; 32]> for TransactionEffectsDigest {
    fn from(digest: [u8; 32]) -> Self {
        Self::new(digest)
    }
}

impl fmt::Display for TransactionEffectsDigest {
    fn fmt(&self, f: &mut fmt::Formatter<'_>) -> fmt::Result {
        fmt::Display::fmt(&self.0, f)
    }
}

impl fmt::Debug for TransactionEffectsDigest {
    fn fmt(&self, f: &mut fmt::Formatter<'_>) -> fmt::Result {
        f.debug_tuple("TransactionEffectsDigest")
            .field(&self.0)
            .finish()
    }
}

impl fmt::LowerHex for TransactionEffectsDigest {
    fn fmt(&self, f: &mut fmt::Formatter<'_>) -> fmt::Result {
        fmt::LowerHex::fmt(&self.0, f)
    }
}

impl fmt::UpperHex for TransactionEffectsDigest {
    fn fmt(&self, f: &mut fmt::Formatter<'_>) -> fmt::Result {
        fmt::UpperHex::fmt(&self.0, f)
    }
}

#[serde_as]
#[derive(Eq, PartialEq, Ord, PartialOrd, Copy, Clone, Hash, Serialize, Deserialize, JsonSchema)]
pub struct TransactionEventsDigest(Digest);

impl TransactionEventsDigest {
    pub const ZERO: Self = Self(Digest::ZERO);

    pub const fn new(digest: [u8; 32]) -> Self {
        Self(Digest::new(digest))
    }

    pub fn random() -> Self {
        Self(Digest::random())
    }

<<<<<<< HEAD
=======
    pub fn next_lexicographical(&self) -> Option<Self> {
        self.0.next_lexicographical().map(Self)
    }

>>>>>>> 383198b3
    pub fn into_inner(self) -> [u8; 32] {
        self.0.into_inner()
    }
}

impl fmt::Debug for TransactionEventsDigest {
    fn fmt(&self, f: &mut fmt::Formatter<'_>) -> fmt::Result {
        f.debug_tuple("TransactionEventsDigest")
            .field(&self.0)
            .finish()
    }
}

impl AsRef<[u8]> for TransactionEventsDigest {
    fn as_ref(&self) -> &[u8] {
        self.0.as_ref()
    }
}

impl AsRef<[u8; 32]> for TransactionEventsDigest {
    fn as_ref(&self) -> &[u8; 32] {
        self.0.as_ref()
    }
}

impl std::str::FromStr for TransactionEventsDigest {
    type Err = anyhow::Error;

    fn from_str(s: &str) -> Result<Self, Self::Err> {
        let mut result = [0; 32];
        result.copy_from_slice(&Base58::decode(s).map_err(|e| anyhow::anyhow!(e))?);
        Ok(Self::new(result))
    }
}

#[serde_as]
#[derive(Eq, PartialEq, Ord, PartialOrd, Copy, Clone, Hash, Serialize, Deserialize, JsonSchema)]
pub struct EffectsAuxDataDigest(Digest);

impl EffectsAuxDataDigest {
    pub const ZERO: Self = Self(Digest::ZERO);

    pub const fn new(digest: [u8; 32]) -> Self {
        Self(Digest::new(digest))
    }

    pub fn random() -> Self {
        Self(Digest::random())
    }

    pub fn next_lexicographical(&self) -> Option<Self> {
        self.0.next_lexicographical().map(Self)
    }

    pub fn into_inner(self) -> [u8; 32] {
        self.0.into_inner()
    }
}

impl fmt::Debug for EffectsAuxDataDigest {
    fn fmt(&self, f: &mut fmt::Formatter<'_>) -> fmt::Result {
        f.debug_tuple("EffectsAuxDataDigest")
            .field(&self.0)
            .finish()
    }
}

impl AsRef<[u8]> for EffectsAuxDataDigest {
    fn as_ref(&self) -> &[u8] {
        self.0.as_ref()
    }
}

impl AsRef<[u8; 32]> for EffectsAuxDataDigest {
    fn as_ref(&self) -> &[u8; 32] {
        self.0.as_ref()
    }
}

impl std::str::FromStr for EffectsAuxDataDigest {
    type Err = anyhow::Error;

    fn from_str(s: &str) -> Result<Self, Self::Err> {
        let mut result = [0; 32];
        result.copy_from_slice(&Base58::decode(s).map_err(|e| anyhow::anyhow!(e))?);
        Ok(Self::new(result))
    }
}

// Each object has a unique digest
#[derive(Clone, Copy, PartialEq, Eq, PartialOrd, Ord, Hash, Serialize, Deserialize, JsonSchema)]
pub struct ObjectDigest(Digest);

impl ObjectDigest {
    pub const MIN: ObjectDigest = Self::new([u8::MIN; 32]);
    pub const MAX: ObjectDigest = Self::new([u8::MAX; 32]);
    pub const OBJECT_DIGEST_DELETED_BYTE_VAL: u8 = 99;
    pub const OBJECT_DIGEST_WRAPPED_BYTE_VAL: u8 = 88;

    /// A marker that signifies the object is deleted.
    pub const OBJECT_DIGEST_DELETED: ObjectDigest =
        Self::new([Self::OBJECT_DIGEST_DELETED_BYTE_VAL; 32]);

    /// A marker that signifies the object is wrapped into another object.
    pub const OBJECT_DIGEST_WRAPPED: ObjectDigest =
        Self::new([Self::OBJECT_DIGEST_WRAPPED_BYTE_VAL; 32]);

    pub const fn new(digest: [u8; 32]) -> Self {
        Self(Digest::new(digest))
    }

    pub fn generate<R: rand::RngCore + rand::CryptoRng>(rng: R) -> Self {
        Self(Digest::generate(rng))
    }

    pub fn random() -> Self {
        Self(Digest::random())
    }

    pub const fn inner(&self) -> &[u8; 32] {
        self.0.inner()
    }

    pub const fn into_inner(self) -> [u8; 32] {
        self.0.into_inner()
    }

    pub fn is_alive(&self) -> bool {
        *self != Self::OBJECT_DIGEST_DELETED && *self != Self::OBJECT_DIGEST_WRAPPED
    }

    pub fn is_deleted(&self) -> bool {
        *self == Self::OBJECT_DIGEST_DELETED
    }

    pub fn is_wrapped(&self) -> bool {
        *self == Self::OBJECT_DIGEST_WRAPPED
    }

    pub fn base58_encode(&self) -> String {
        Base58::encode(self.0)
    }
}

impl AsRef<[u8]> for ObjectDigest {
    fn as_ref(&self) -> &[u8] {
        self.0.as_ref()
    }
}

impl AsRef<[u8; 32]> for ObjectDigest {
    fn as_ref(&self) -> &[u8; 32] {
        self.0.as_ref()
    }
}

impl From<ObjectDigest> for [u8; 32] {
    fn from(digest: ObjectDigest) -> Self {
        digest.into_inner()
    }
}

impl From<[u8; 32]> for ObjectDigest {
    fn from(digest: [u8; 32]) -> Self {
        Self::new(digest)
    }
}

impl fmt::Display for ObjectDigest {
    fn fmt(&self, f: &mut fmt::Formatter<'_>) -> fmt::Result {
        fmt::Display::fmt(&self.0, f)
    }
}

impl fmt::Debug for ObjectDigest {
    fn fmt(&self, f: &mut fmt::Formatter<'_>) -> fmt::Result {
        write!(f, "o#{}", self.0)
    }
}

impl fmt::LowerHex for ObjectDigest {
    fn fmt(&self, f: &mut fmt::Formatter<'_>) -> fmt::Result {
        fmt::LowerHex::fmt(&self.0, f)
    }
}

impl fmt::UpperHex for ObjectDigest {
    fn fmt(&self, f: &mut fmt::Formatter<'_>) -> fmt::Result {
        fmt::UpperHex::fmt(&self.0, f)
    }
}

impl TryFrom<&[u8]> for ObjectDigest {
    type Error = crate::error::SuiError;

    fn try_from(bytes: &[u8]) -> Result<Self, crate::error::SuiError> {
        let arr: [u8; 32] = bytes
            .try_into()
            .map_err(|_| crate::error::SuiError::InvalidTransactionDigest)?;
        Ok(Self::new(arr))
    }
}

impl std::str::FromStr for ObjectDigest {
    type Err = anyhow::Error;

    fn from_str(s: &str) -> Result<Self, Self::Err> {
        let mut result = [0; 32];
        result.copy_from_slice(&Base58::decode(s).map_err(|e| anyhow::anyhow!(e))?);
        Ok(ObjectDigest::new(result))
    }
}

/// A digest of a ZkLoginInputs, which commits to the signatures as well as the tx.
#[derive(Debug, Clone, Copy, PartialEq, Eq, PartialOrd, Ord, Hash)]
pub struct ZKLoginInputsDigest(Digest);

impl ZKLoginInputsDigest {
    pub const fn new(digest: [u8; 32]) -> Self {
        Self(Digest::new(digest))
    }
}<|MERGE_RESOLUTION|>--- conflicted
+++ resolved
@@ -696,13 +696,10 @@
         Self(Digest::random())
     }
 
-<<<<<<< HEAD
-=======
     pub fn next_lexicographical(&self) -> Option<Self> {
         self.0.next_lexicographical().map(Self)
     }
-
->>>>>>> 383198b3
+    
     pub fn into_inner(self) -> [u8; 32] {
         self.0.into_inner()
     }
